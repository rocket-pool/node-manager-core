--- conflicted
+++ resolved
@@ -7,12 +7,7 @@
 // Constants
 const (
 	// Tags
-<<<<<<< HEAD
-	besuTagTest string = "hyperledger/besu:24.7.0"
-	besuTagProd string = "hyperledger/besu:24.7.0"
-=======
-	besuTag string = "hyperledger/besu:24.6.0"
->>>>>>> 55e038b8
+	besuTag string = "hyperledger/besu:24.7.0"
 )
 
 // Configuration for Besu
